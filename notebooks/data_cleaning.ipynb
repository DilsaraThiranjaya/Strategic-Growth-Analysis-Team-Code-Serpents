--- conflicted
+++ resolved
@@ -473,39 +473,6 @@
     "print(f\"{df.dtypes}\")\n",
     "print(f\"\\nFinal Shape: {df.shape}\")"
    ]
-  },
-  {
-<<<<<<< HEAD
-   "cell_type": "markdown",
-   "id": "d99256af",
-   "metadata": {},
-   "source": [
-    "## Additional Notes\n",
-    "\n",
-    "### Explanation:\n",
-    "I save the cleaned data to a new CSV file for future use."
-   ]
-  },
-  {
-=======
->>>>>>> b3e826e4
-   "cell_type": "code",
-   "execution_count": 13,
-   "id": "10deb0dc",
-   "metadata": {},
-   "outputs": [
-    {
-     "name": "stdout",
-     "output_type": "stream",
-     "text": [
-      "Cleaned data saved to 'online_retail_clean.csv.\n"
-     ]
-    }
-   ],
-   "source": [
-    "df.to_csv('../data/online_retail_clean.csv', index=False)\n",
-    "print(f\"Cleaned data saved to 'online_retail_clean.csv.\")"
-   ]
   }
  ],
  "metadata": {
